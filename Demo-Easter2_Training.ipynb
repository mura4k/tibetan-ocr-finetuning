--- conflicted
+++ resolved
@@ -17,7 +17,7 @@
     "import torch\n",
     "import logging\n",
     "import numpy as np\n",
-    "from zipfile import ZipFile \n",
+    "from zipfile import ZipFile\n",
     "from BudaOCR.Config import CHARSET\n",
     "from huggingface_hub import snapshot_download\n",
     "from BudaOCR.Modules import EasterNetwork, OCRTrainer, WylieEncoder, StackEncoder\n",
@@ -40,28 +40,16 @@
     },
     "collapsed": false
    },
-   "outputs": [
-    {
-     "name": "stderr",
-     "output_type": "stream",
-     "text": [
-      "Found entries of length > 1 in alphabet. This is unusual unless style is BPE, but the alphabet was not recognized as BPE type. Is this correct?\n"
-     ]
-    },
-    {
-     "name": "stdout",
-     "output_type": "stream",
-     "text": [
-      "9888\n",
-      "84\n"
-     ]
-    }
-   ],
-   "source": [
+   "outputs": [],
+   "source": [
+    "wylie_encoder = WylieEncoder(CHARSET)\n",
+    "\n",
     "stack_file = f\"tib-stacks.txt\"\n",
     "stacks = read_stack_file(stack_file)\n",
     "stack_encoder = StackEncoder(stacks)\n",
-    "wylie_encoder = WylieEncoder(CHARSET)"
+    "\n",
+    "print(stack_encoder.num_classes())\n",
+    "print(wylie_encoder.num_classes())"
    ]
   },
   {
@@ -88,7 +76,10 @@
     "image_paths, label_paths = build_data_paths(dataset_path)\n",
     "image_paths, label_paths = shuffle_data(image_paths, label_paths)\n",
     "\n",
-    "print(f\"Images: {len(image_paths)}, Labels: {len(label_paths)}\")"
+    "print(f\"Images: {len(image_paths)}, Labels: {len(label_paths)}\")\n",
+    "\n",
+    "output_dir = os.path.join(\"Output\")\n",
+    "create_dir(output_dir)"
    ]
   },
   {
@@ -98,13 +89,13 @@
    "metadata": {},
    "outputs": [],
    "source": [
+    "output_dir = os.path.join(dataset_path, \"Output\")\n",
+    "create_dir(output_dir)\n",
+    "\n",
     "image_width = 3200\n",
     "image_height = 100\n",
     "encoder = wylie_encoder\n",
     "num_classes = encoder.num_classes()\n",
-    "\n",
-    "output_dir = \"Output\"\n",
-    "create_dir(output_dir)\n",
     "\n",
     "network = EasterNetwork(num_classes=num_classes, image_width=image_width, image_height=image_height, mean_pooling=True)\n",
     "workers = 4\n",
@@ -129,8 +120,9 @@
    "metadata": {},
    "outputs": [],
    "source": [
-    "num_epochs = 24\n",
-    "scheduler_start = 20\n",
+    "num_epochs = 2\n",
+    "scheduler_start = 2\n",
+    "\n",
     "ocr_trainer.train(epochs=num_epochs, scheduler_start=scheduler_start, check_cer=True, export_onnx=True, silent=True)"
    ]
   },
@@ -185,11 +177,7 @@
   },
   {
    "cell_type": "code",
-<<<<<<< HEAD
-   "execution_count": null,
-=======
    "execution_count": 3,
->>>>>>> 04e764b9
    "id": "801337fe",
    "metadata": {},
    "outputs": [],
